--- conflicted
+++ resolved
@@ -352,16 +352,12 @@
     return True
 
 
-<<<<<<< HEAD
-def sync(neo4j_session: neo4j.Session, account_id: str, update_tag: int, common_job_parameters: Dict) -> None:
-    logger.info("Syncing Permission Relationships for account '%s'.", account_id)
-    principals = get_principals_for_account(neo4j_session, account_id)
-=======
 @timeit
-def sync(neo4j_session, current_aws_account_id, update_tag, common_job_parameters):
+def sync(
+    neo4j_session: neo4j.Session, current_aws_account_id: str, update_tag: int, common_job_parameters: Dict,
+) -> None:
     logger.info("Syncing Permission Relationships for account '%s'.", current_aws_account_id)
     principals = get_principals_for_account(neo4j_session, current_aws_account_id)
->>>>>>> fc322cbe
     pr_file = common_job_parameters["permission_relationships_file"]
     if not pr_file:
         logger.warning(
